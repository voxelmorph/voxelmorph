import glob
import logging
import multiprocessing
import os
import time
from pathlib import Path
import hydra
import pandas as pd
from omegaconf import DictConfig, OmegaConf
from register_single import register_single
from tqdm import tqdm
from train import train
from utils import *
from wandbLogger import WandbLogger

os.environ['VXM_BACKEND'] = 'pytorch'
import voxelmorph_group as vxm  # nopep8

hydralog = logging.getLogger(__name__)


@hydra.main(version_base=None, config_path="../conf", config_name="config")
def main(cfg: DictConfig):
    conf = OmegaConf.structured(OmegaConf.to_container(cfg, resolve=True))
    hydralog.debug(f"Conf: {conf} and type: {type(conf)}")
    conf.model_path = os.path.join(conf.model_dir, '%04d.pt' % conf.epochs)

    if conf.log == 'wandb':
        logger = WandbLogger(project_name=conf.wandb_project, cfg=conf)

    # save the config
    config_path = f"{conf['model_dir']}/config.yaml"
    os.makedirs(conf['model_dir'], exist_ok=True)
    try:
        with open(config_path, 'w') as fp:
            OmegaConf.save(config=conf, f=fp.name)
    except:
        hydralog.warning("Unable to copy the config")

    pipeline(conf, logger)
    hydralog.info("Done")

    logger._wandb.finish()
    assert logger._wandb.run is None


def createdir(conf):
    conf.moved = os.path.join(conf.inference, f"round{conf.round}", 'moved')
    conf.warp = os.path.join(conf.inference, f"round{conf.round}", 'warp')
    conf.result = os.path.join(conf.inference, f"round{conf.round}", 'summary')
    conf.val = os.path.join(conf.inference, f"round{conf.round}", 'val')

    conf.model_dir_round = os.path.join(conf.model_dir, f"round{conf.round}")

    os.makedirs(conf.moved, exist_ok=True)
    os.makedirs(conf.warp, exist_ok=True)
    os.makedirs(conf.result, exist_ok=True)
    os.makedirs(conf.val, exist_ok=True)
    os.makedirs(conf.val, exist_ok=True)


def generate_input(conf):
    if not conf.final:
        files = glob.glob(os.path.join(conf.moved, '*.npy'))
        txt_string = "\n".join(files)
        with open(f"{conf.moved}/{conf.dataset}_input.txt", "w") as f:
            f.write(txt_string)
        conf.img_list = f"{conf.moved}/{conf.dataset}_input.txt"


def pipeline(conf, logger=None):
    # first train the model with rpca rank=5?
    rounds = conf.rpca_rank.n_ranks
    real_rounds = len(list(conf.rpca_rank.keys())) - 2
    assert rounds == real_rounds, f"Desired rounds {rounds} didn't match actual rounds {real_rounds}"
    conf.final = False
<<<<<<< HEAD
    st = time.time()
    hydralog.info(f"{'---'*10} Round 1 {'---'*10}")
    conf.rank = conf.rpca_rank.rank1
    conf.round = 1
    conf.moving = f"data/{conf.dataset}_dataset/train"
    createdir(conf)
    train(conf, logger)
    train_time = time.time() - st
    validate(conf, logger)
    generate_input(conf)
    round_time = time.time() - st
    hydralog.info(
        f"{'---'*10} Round 1 train_t {train_time/60} mins and total_t {round_time/60} mins")

    hydralog.info(f"{'---'*10} Round 2 {'---'*10}")
    conf.rank = conf.rpca_rank.rank2
    conf.round = 2
    conf.moving = os.path.join(conf.inference, f"round{conf.round-1}", 'moved')
    createdir(conf)
    train(conf, logger)
    train_time = time.time() - st
    validate(conf, logger)
    generate_input(conf)
    round_time = time.time() - st
    hydralog.info(
        f"{'---'*10} Round 2 train_t {train_time/60} mins and total_t {round_time/60} mins")

    hydralog.info(f"{'---'*10} Round 3 {'---'*10}")
    conf.final = True
    conf.rank = conf.rpca_rank.rank3
    conf.round = 3
    conf.moving = os.path.join(conf.inference, f"round{conf.round-1}", 'moved')
    createdir(conf)
    train(conf, logger)
    train_time = time.time() - st
    validate(conf, logger)
    generate_input(conf)
    round_time = time.time() - st
    hydralog.info(
        f"{'---'*10} Round 3 train_t {train_time/60} mins and total_t {round_time/60} mins")
=======
    for i in range(rounds):
        st = time.time()
        hydralog.info(f"{'---'*10} Round {i+1} {'---'*10}")
        conf.rank = conf.rpca_rank[f"rank{i+1}"]
        conf.round = i+1
        if i == 0:
            conf.moving = f"data/{conf.dataset}_dataset/train"
        else:
            conf.moving = os.path.join(conf.inference, f"round{conf.round-1}", 'moved')
        createdir(conf)
        train(conf, logger)
        train_time = time.time() - st
        validate(conf, logger)
        generate_input(conf)
        round_time = time.time() - st
        hydralog.info(
            f"{'---'*10} Round {i+1} train_t {train_time/60} mins and total_t {round_time/60} mins")
>>>>>>> 7d3e8498


def validate(conf, logger=None):

    col = ['Cases', 'raw MSE', 'registered MSE', 'raw PCA',
           'registered PCA', 'raw T1err', 'registered T1err']
    df = pd.DataFrame(columns=col)

    # load the TI for all subjects
    if conf.TI_csv:
        TI_dict = csv_to_dict(conf.TI_csv)

    device = 'cuda' if conf.gpu > 0 else 'cpu'
    num_cores = multiprocessing.cpu_count()
    conf.num_cores = num_cores if num_cores < 64 else 64
    hydralog.info(f"Existing {num_cores}, Using {conf.num_cores} cores")

    conf.model_path = os.path.join(
        conf.model_dir_round, '%04d.pt' % conf.epochs)
    if conf.transformation == 'Dense':
        model = vxm.networks.VxmDense.load(conf.model_path, device)
    elif conf.transformation == 'bspline':
        model = vxm.networks.GroupVxmDenseBspline.load(conf.model_path, device)
    else:
        raise ValueError('transformation must be dense or bspline')

    model.to(device)
    model.eval()

    source_files = glob.glob(os.path.join(conf.moving, "*.npy"))
    hydralog.info("Registering Samples:")
    for idx, subject in enumerate(tqdm(source_files, desc="Registering Samples:")):
        if os.path.exists(os.path.join(conf.moved, f"{Path(subject).stem}.nii")):
            hydralog.debug(f"Already registered {Path(subject).stem}")
        else:
            name, loss_org, org_dis, t1err_org, loss_rig, rig_dis, t1err_rig = register_single(
                idx, conf, subject, TI_dict[Path(subject).stem], device, model, logger)
            df = pd.concat([df, pd.DataFrame(
                [[name, loss_org, loss_rig, org_dis, rig_dis, t1err_org, t1err_rig]], columns=col)], ignore_index=True)

    df['MSE changes percentage'] = percentage_change(
        df['raw MSE'], df['registered MSE'])
    df['PCA changes percentage'] = percentage_change(
        df['raw PCA'], df['registered PCA'])
    df['T1err changes percentage'] = percentage_change(
        df['raw T1err'], df['registered T1err'])
    df.to_csv(os.path.join(conf.result, f"{conf.round}_summary.csv"), index=False)
    hydralog.info(
        f"The summary is \n {df[['MSE changes percentage', 'PCA changes percentage', 'T1err changes percentage']].describe()}")

    logger.log_dataframe(df, f"{conf.round}_summary", path=os.path.join(
        conf.result, f"{conf.round}_summary"))
    return


if __name__ == '__main__':
    main()<|MERGE_RESOLUTION|>--- conflicted
+++ resolved
@@ -74,48 +74,6 @@
     real_rounds = len(list(conf.rpca_rank.keys())) - 2
     assert rounds == real_rounds, f"Desired rounds {rounds} didn't match actual rounds {real_rounds}"
     conf.final = False
-<<<<<<< HEAD
-    st = time.time()
-    hydralog.info(f"{'---'*10} Round 1 {'---'*10}")
-    conf.rank = conf.rpca_rank.rank1
-    conf.round = 1
-    conf.moving = f"data/{conf.dataset}_dataset/train"
-    createdir(conf)
-    train(conf, logger)
-    train_time = time.time() - st
-    validate(conf, logger)
-    generate_input(conf)
-    round_time = time.time() - st
-    hydralog.info(
-        f"{'---'*10} Round 1 train_t {train_time/60} mins and total_t {round_time/60} mins")
-
-    hydralog.info(f"{'---'*10} Round 2 {'---'*10}")
-    conf.rank = conf.rpca_rank.rank2
-    conf.round = 2
-    conf.moving = os.path.join(conf.inference, f"round{conf.round-1}", 'moved')
-    createdir(conf)
-    train(conf, logger)
-    train_time = time.time() - st
-    validate(conf, logger)
-    generate_input(conf)
-    round_time = time.time() - st
-    hydralog.info(
-        f"{'---'*10} Round 2 train_t {train_time/60} mins and total_t {round_time/60} mins")
-
-    hydralog.info(f"{'---'*10} Round 3 {'---'*10}")
-    conf.final = True
-    conf.rank = conf.rpca_rank.rank3
-    conf.round = 3
-    conf.moving = os.path.join(conf.inference, f"round{conf.round-1}", 'moved')
-    createdir(conf)
-    train(conf, logger)
-    train_time = time.time() - st
-    validate(conf, logger)
-    generate_input(conf)
-    round_time = time.time() - st
-    hydralog.info(
-        f"{'---'*10} Round 3 train_t {train_time/60} mins and total_t {round_time/60} mins")
-=======
     for i in range(rounds):
         st = time.time()
         hydralog.info(f"{'---'*10} Round {i+1} {'---'*10}")
@@ -133,7 +91,6 @@
         round_time = time.time() - st
         hydralog.info(
             f"{'---'*10} Round {i+1} train_t {train_time/60} mins and total_t {round_time/60} mins")
->>>>>>> 7d3e8498
 
 
 def validate(conf, logger=None):
