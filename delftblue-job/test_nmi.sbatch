#!/bin/sh
#
#SBATCH --job-name="voxelmorph-group"
#SBATCH --partition=gpu
#SBATCH --time=20:00:00
#SBATCH --ntasks=1
#SBATCH --cpus-per-task=1
#SBATCH --gpus-per-task=1
#SBATCH --mem-per-cpu=8G

module load 2022r2 openmpi miniconda3

conda activate regist

cd $HOME/scripts/voxelmorph-test

previous=$(/usr/bin/nvidia-smi --query-accounted-apps='gpu_utilization,mem_utilization,max_memory_usage,time' --format='csv' | /usr/bin/tail -n '+2')

# Use this simple command to check that your sbatch settings are working (it should show the GPU that you requested)
/usr/bin/nvidia-smi

srun python scripts/general_run.py hydra.verbose=__main__ \
            weight=0.001 image_loss=nmi norm=smooth  \
<<<<<<< HEAD
            rpca_rank.rank1=11 rpca_rank.rank2=0 rpca_rank.rank3=0 \
            rpca_rank.rank4=0 rpca_rank.rank5=0 rpca_rank.rank6=0 \
            rpca_rank.rank7=0 epochs=240
=======
            rpca_rank.rank1=11 rpca_rank.rank2=5 rpca_rank.rank3=5 \
            rpca_rank.rank4=5 rpca_rank.rank5=5 rpca_rank.rank6=5 \
            rpca_rank.rank7=5
>>>>>>> 3e4a7a5b

# Measure GPU usage of your job (result)
/usr/bin/nvidia-smi --query-accounted-apps='gpu_utilization,mem_utilization,max_memory_usage,time' --format='csv' | /usr/bin/grep -v -F "$previous"

<|MERGE_RESOLUTION|>--- conflicted
+++ resolved
@@ -2,6 +2,7 @@
 #
 #SBATCH --job-name="voxelmorph-group"
 #SBATCH --partition=gpu
+#SBATCH --time=20:00:00
 #SBATCH --time=20:00:00
 #SBATCH --ntasks=1
 #SBATCH --cpus-per-task=1
@@ -21,15 +22,9 @@
 
 srun python scripts/general_run.py hydra.verbose=__main__ \
             weight=0.001 image_loss=nmi norm=smooth  \
-<<<<<<< HEAD
             rpca_rank.rank1=11 rpca_rank.rank2=0 rpca_rank.rank3=0 \
             rpca_rank.rank4=0 rpca_rank.rank5=0 rpca_rank.rank6=0 \
             rpca_rank.rank7=0 epochs=240
-=======
-            rpca_rank.rank1=11 rpca_rank.rank2=5 rpca_rank.rank3=5 \
-            rpca_rank.rank4=5 rpca_rank.rank5=5 rpca_rank.rank6=5 \
-            rpca_rank.rank7=5
->>>>>>> 3e4a7a5b
 
 # Measure GPU usage of your job (result)
 /usr/bin/nvidia-smi --query-accounted-apps='gpu_utilization,mem_utilization,max_memory_usage,time' --format='csv' | /usr/bin/grep -v -F "$previous"
